--- conflicted
+++ resolved
@@ -1,6 +1,4 @@
 import pprint
-import inspect
-<<<<<<< HEAD
 pp = pprint.PrettyPrinter(indent=4)
 
 import importlib
@@ -35,37 +33,6 @@
     for enum_obj in enums_from_module(module_name):
         pass
 
-all_slots = list()
-with open('simple.yml', 'w') as f:
-    f.write('classes:\n')
-    for module, classes = classes_from_module('aind_data_schema.models.devices')
-    model_name, model_module in module.__dict__.items():
-        if not model_name.startswith('__'):
-            for model_data_class in inspect.getmembers(model_module, inspect.isclass):
-                try:
-                    print(modcel_data_class)
-                    print(model_data_class[1].__mro__)
-                    attributes_in_dataclass = list(model_data_class[1].__annotations__.keys())
-                    all_slots += attributes_in_dataclass
-                    print(attributes_in_dataclass)
-                    if attributes_in_dataclass:
-                        f.write(f'  {model_data_class[0]}:\n')
-                        f.write(f'    is_a: {model_data_class[1].__mro__[1].__name__}\n')
-                        f.write(f'    description: {model_data_class[1].__doc__.strip() or "No description"}\n')
-                        f.write(f'    class_uri: schema:{model_data_class[0]}\n')
-                        f.write('    attributes:\n')
-                        for a in attributes_in_dataclass:
-                            f.write(f'      {a}:\n')
-                except AttributeError as e:
-                    print(e)
-
-print(f'All slots found: {set(all_slots)}')
-=======
-from aind.src.aind_data_schema.models.devices import Device
-
-import aind_data_schema.models as module
-
-
 def main():
     aind_models = [v for k, v in module.__dict__.items() if not k.startswith('__')]
 
@@ -95,5 +62,4 @@
     print(f'All slots found: {set(all_slots)}')
 
 if __name__ == '__main__':
-    main()
->>>>>>> 5a67a34d
+    main()